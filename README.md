--- conflicted
+++ resolved
@@ -1,4 +1,3 @@
-<<<<<<< HEAD
 # OmniParser: Screen Parsing tool for Pure Vision Based GUI Agent
 
 <p align="center">
@@ -8,11 +7,13 @@
 [![arXiv](https://img.shields.io/badge/Paper-green)](https://arxiv.org/abs/2408.00203)
 [![License](https://img.shields.io/badge/License-MIT-yellow.svg)](https://opensource.org/licenses/MIT)
 
-📢 [[Project Page](https://microsoft.github.io/OmniParser/)] [[Blog Post](https://www.microsoft.com/en-us/research/articles/omniparser-for-pure-vision-based-gui-agent/)] [[Models](https://huggingface.co/microsoft/OmniParser)] [huggingface space](https://huggingface.co/spaces/microsoft/OmniParser)
+📢 [[Project Page](https://microsoft.github.io/OmniParser/)] [[Blog Post](https://www.microsoft.com/en-us/research/articles/omniparser-for-pure-vision-based-gui-agent/)] [[Models V2](https://huggingface.co/microsoft/OmniParser-v2.0)] [[Models](https://huggingface.co/microsoft/OmniParser)] [[huggingface space](https://huggingface.co/spaces/microsoft/OmniParser)]
 
 **OmniParser** is a comprehensive method for parsing user interface screenshots into structured and easy-to-understand elements, which significantly enhances the ability of GPT-4V to generate actions that can be accurately grounded in the corresponding regions of the interface. 
 
 ## News
+- [2025/2] We release V2 [checkpoints](https://huggingface.co/microsoft/OmniParser-v2.0) 
+- [2025/2] We introduce OmniTool: Control a Windows 11 VM with OmniParser + your vision model of choice. OmniTool supports out of the box the following large language models - OpenAI (4o/o1/o3-mini), DeepSeek (R1), Qwen (2.5VL) or Anthropic Computer Use. 
 - [2025/1] V2 is coming. We achieve new state of the art results 39.5% on the new grounding benchmark [Screen Spot Pro](https://github.com/likaixin2000/ScreenSpot-Pro-GUI-Grounding/tree/main) with OmniParser v2 (will be released soon)! Read more details [here](https://github.com/microsoft/OmniParser/tree/master/docs/Evaluation.md).
 - [2024/11] We release an updated version, OmniParser V1.5 which features 1) more fine grained/small icon detection, 2) prediction of whether each screen element is interactable or not. Examples in the demo.ipynb. 
 - [2024/10] OmniParser was the #1 trending model on huggingface model hub (starting 10/29/2024). 
@@ -28,6 +29,13 @@
 pip install -r requirements.txt
 ```
 
+Ensure you have the V2 weights downloaded in weights folder (ensure caption weights folder is called icon_caption_florence). If not download them with:
+```
+   rm -rf weights/icon_detect weights/icon_caption weights/icon_caption_florence 
+   for f in icon_detect/{train_args.yaml,model.pt,model.yaml} icon_caption/{config.json,generation_config.json,model.safetensors}; do huggingface-cli download microsoft/OmniParser-v2.0 "$f" --local-dir weights; done
+   mv weights/icon_caption weights/icon_caption_florence
+```
+<!-- ## [deprecated]
 Then download the model ckpts files in: https://huggingface.co/microsoft/OmniParser, and put them under weights/, default folder structure is: weights/icon_detect, weights/icon_caption_florence, weights/icon_caption_blip2. 
 
 For v1: 
@@ -37,72 +45,7 @@
 
 For v1.5: 
 download 'model_v1_5.pt' from https://huggingface.co/microsoft/OmniParser/tree/main/icon_detect_v1_5, make a new dir: weights/icon_detect_v1_5, and put it inside the folder. No weight conversion is needed. 
-```
-
-## Examples:
-We put together a few simple examples in the demo.ipynb. 
-
-## Gradio Demo
-To run gradio demo, simply run:
-```python
-# For v1
-python gradio_demo.py --icon_detect_model weights/icon_detect/best.pt --icon_caption_model florence2
-# For v1.5
-python gradio_demo.py --icon_detect_model weights/icon_detect_v1_5/model_v1_5.pt --icon_caption_model florence2
-```
-
-## Model Weights License
-For the model checkpoints on huggingface model hub, please note that icon_detect model is under AGPL license since it is a license inherited from the original yolo model. And icon_caption_blip2 & icon_caption_florence is under MIT license. Please refer to the LICENSE file in the folder of each model: https://huggingface.co/microsoft/OmniParser.
-
-## 📚 Citation
-Our technical report can be found [here](https://arxiv.org/abs/2408.00203).
-If you find our work useful, please consider citing our work:
-```
-@misc{lu2024omniparserpurevisionbased,
-      title={OmniParser for Pure Vision Based GUI Agent}, 
-      author={Yadong Lu and Jianwei Yang and Yelong Shen and Ahmed Awadallah},
-      year={2024},
-      eprint={2408.00203},
-      archivePrefix={arXiv},
-      primaryClass={cs.CV},
-      url={https://arxiv.org/abs/2408.00203}, 
-}
-```
-=======
-# OmniParser: Screen Parsing tool for Pure Vision Based GUI Agent
-
-<p align="center">
-  <img src="imgs/logo.png" alt="Logo">
-</p>
-
-[![arXiv](https://img.shields.io/badge/Paper-green)](https://arxiv.org/abs/2408.00203)
-[![License](https://img.shields.io/badge/License-MIT-yellow.svg)](https://opensource.org/licenses/MIT)
-
-📢 [[Project Page](https://microsoft.github.io/OmniParser/)] [[Blog Post](https://www.microsoft.com/en-us/research/articles/omniparser-for-pure-vision-based-gui-agent/)] [[Models](https://huggingface.co/microsoft/OmniParser)] [huggingface space](https://huggingface.co/spaces/microsoft/OmniParser)
-
-**OmniParser** is a comprehensive method for parsing user interface screenshots into structured and easy-to-understand elements, which significantly enhances the ability of GPT-4V to generate actions that can be accurately grounded in the corresponding regions of the interface. 
-
-## News
-- [2024/11/26] We release an updated version, OmniParser V1.5 which features 1) more fine grained/small icon detection, 2) prediction of whether each screen element is interactable or not. Examples in the demo.ipynb. 
-- [2024/10] OmniParser was the #1 trending model on huggingface model hub (starting 10/29/2024). 
-- [2024/10] Feel free to checkout our demo on [huggingface space](https://huggingface.co/spaces/microsoft/OmniParser)! (stay tuned for OmniParser + Claude Computer Use)
-- [2024/10] Both Interactive Region Detection Model and Icon functional description model are released! [Hugginface models](https://huggingface.co/microsoft/OmniParser)
-- [2024/09] OmniParser achieves the best performance on [Windows Agent Arena](https://microsoft.github.io/WindowsAgentArena/)! 
-
-## Install 
-Install environment:
-```python
-conda create -n "omni" python==3.12
-conda activate omni
-pip install -r requirements.txt
-```
-
-Then download the model ckpts files in: https://huggingface.co/microsoft/OmniParser, and put them under weights/, default folder structure is: weights/icon_detect, weights/icon_caption_florence, weights/icon_caption_blip2. 
-
-Finally, convert the safetensor to .pt file. 
-```python
-python weights/convert_safetensor_to_pt.py
-```
+``` -->
 
 ## Examples:
 We put together a few simple examples in the demo.ipynb. 
@@ -129,5 +72,4 @@
       primaryClass={cs.CV},
       url={https://arxiv.org/abs/2408.00203}, 
 }
-```
->>>>>>> f612ddb4
+```